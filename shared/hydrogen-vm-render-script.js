--- conflicted
+++ resolved
@@ -111,150 +111,6 @@
     },
   };
 
-<<<<<<< HEAD
-  // Something we can modify with new state updates as we see them
-  const workingStateEventMap = {
-    ...stateEventMap,
-  };
-
-  const hasEventsFromGivenDay = events[events.length - 1]?.origin_server_ts >= fromTimestamp;
-  let daySummaryKind;
-  if (events.length === 0) {
-    daySummaryKind = 'no-events-at-all';
-  } else if (hasEventsFromGivenDay) {
-    daySummaryKind = 'some-events-in-day';
-  } else if (!hasEventsFromGivenDay) {
-    daySummaryKind = 'no-events-in-day';
-  }
-
-  // Add a summary item to the top of the timeline that allows you to jump to more
-  // previous activity. Also explain that you might have hit the beginning of the room.
-  //
-  // As long as there are events shown, have a button to jump to more previous activity
-  if (daySummaryKind !== 'no-events-at-all') {
-    events.unshift({
-      event_id: getFakeEventId(),
-      type: 'org.matrix.archive.jump_to_previous_activity_summary',
-      room_id: roomData.id,
-      // Even though this isn't used for sort, just using the time where the event
-      // would logically be (at the start of the day)
-      origin_server_ts: events[0].origin_server_ts - 1,
-      content: {
-        canonicalAlias: roomData.canonicalAlias,
-        // The start of the range to use as a jumping off point to the previous activity
-        rangeStartTimestamp: events[0].origin_server_ts - 1,
-        // This is a bit cheating but I don't know how else to pass this kind of
-        // info to the Tile viewmodel
-        basePath: config.basePath,
-      },
-    });
-  }
-
-  // Add a summary item to the bottom of the timeline that explains if we found events
-  // on the day requested. Also allow the user to jump to the next activity in the room.
-  events.push({
-    event_id: getFakeEventId(),
-    type: 'org.matrix.archive.jump_to_next_activity_summary',
-    room_id: roomData.id,
-    // Even though this isn't used for sort, just using the time where the event
-    // would logically be.
-    //
-    // -1 so we're not at 00:00:00 of the next day
-    origin_server_ts: toTimestamp - 1,
-    content: {
-      canonicalAlias: roomData.canonicalAlias,
-      daySummaryKind,
-      // The timestamp from the URL that was originally visited
-      dayTimestamp: fromTimestamp,
-      // The end of the range to use as a jumping off point to the next activity
-      rangeEndTimestamp: toTimestamp,
-      // This is a bit cheating but I don't know how else to pass this kind of
-      // info to the Tile viewmodel
-      basePath: config.basePath,
-    },
-  });
-
-  const eventEntries = events.map((event) => {
-    if (event.type === 'm.room.member') {
-      workingStateEventMap[event.state_key] = event;
-    }
-
-    const memberEvent = workingStateEventMap[event.user_id];
-    return makeEventEntryFromEventJson(event, memberEvent);
-  });
-  //console.log('eventEntries', eventEntries.length);
-
-  // Map of `event_id` to `EventEntry`
-  const eventEntriesByEventId = eventEntries.reduce((currentMap, eventEntry) => {
-    currentMap[eventEntry.id] = eventEntry;
-    return currentMap;
-  }, {});
-
-  // We have to use `timeline._setupEntries([])` because it sets
-  // `this._allEntries` in `Timeline` and we don't want to use `timeline.load()`
-  // to request remote things.
-  timeline._setupEntries([]);
-  // Make it safe to iterate a derived observable collection
-  timeline.entries.subscribe({ onAdd: () => null, onUpdate: () => null });
-  // We use the timeline to setup the relations between entries
-  timeline.addEntries(eventEntries);
-
-  //console.log('timeline.entries', timeline.entries.length, timeline.entries);
-
-  const tiles = new TilesCollection(timeline.entries, {
-    tileClassForEntry: customTileClassForEntry,
-    platform,
-    navigation,
-    urlCreator: urlRouter,
-    timeline,
-    roomVM: {
-      room,
-    },
-  });
-  // Trigger `onSubscribeFirst` -> `tiles._populateTiles()` so it creates a tile
-  // for each entry to display. This way we can also call `tile.notifyVisible()`
-  // on each tile so that the tile creation doesn't happen later when the
-  // `TilesListView` is mounted and subscribes which is a bit out of our
-  // control.
-  tiles.subscribe({ onAdd: () => null, onUpdate: () => null });
-
-  // Make the lazy-load images appear
-  for (const tile of tiles) {
-    tile.notifyVisible();
-  }
-
-  const timelineViewModel = {
-    showJumpDown: false,
-    setVisibleTileRange: () => {},
-    tiles,
-  };
-
-  const roomViewModel = new RoomViewModel({
-    room,
-    // This is an arbitrary string (doesn't need to match anything and it shouldn't)
-    ownUserId: 'xxx-ownUserId',
-    platform,
-    urlCreator: urlRouter,
-    navigation,
-  });
-
-  roomViewModel.openRightPanel = function () {
-    let path = this.navigation.path.until('room');
-    path = path.with(this.navigation.segment('right-panel', true));
-    path = path.with(this.navigation.segment('change-dates', true));
-    this.navigation.applyPath(path);
-  };
-
-  roomViewModel.roomDirectoryUrl = matrixPublicArchiveURLCreator.roomDirectoryUrl();
-
-  Object.defineProperty(roomViewModel, 'timelineViewModel', {
-    get() {
-      return timelineViewModel;
-    },
-  });
-
-=======
->>>>>>> dc7017ae
   const archiveRoomViewModel = new ArchiveRoomViewModel({
     // Hydrogen options
     platform: platform,
