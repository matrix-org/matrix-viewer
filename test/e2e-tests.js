--- conflicted
+++ resolved
@@ -758,12 +758,8 @@
           const nextActivityLink = nextActivityLinkEl.getAttribute('href');
           // Set this for debugging if the test fails here
           archiveUrl = nextActivityLink;
-<<<<<<< HEAD
           const { data: nextActivityArchivePageHtml, res: nextActivityRes } =
             await fetchEndpointAsText(nextActivityLink);
-=======
-          const { data: nextActivityArchivePageHtml } = await fetchEndpointAsText(nextActivityLink);
->>>>>>> 2dff7ece
           const nextActivityDom = parseHTML(nextActivityArchivePageHtml);
 
           // Assert that it's a smooth continuation to more messages
@@ -855,14 +851,8 @@
           const previousActivityLink = previousActivityLinkEl.getAttribute('href');
           // Set this for debugging if the test fails here
           archiveUrl = previousActivityLink;
-<<<<<<< HEAD
           const { data: previousActivityArchivePageHtml, res: previousActivityRes } =
             await fetchEndpointAsText(previousActivityLink);
-=======
-          const { data: previousActivityArchivePageHtml } = await fetchEndpointAsText(
-            previousActivityLink
-          );
->>>>>>> 2dff7ece
           const previousActivityDom = parseHTML(previousActivityArchivePageHtml);
 
           // Assert that it's a smooth continuation to more messages
