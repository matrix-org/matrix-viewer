--- conflicted
+++ resolved
@@ -49,10 +49,4 @@
   // })
   .on('log', function (data) {
     console.log(`Nodemon logs: ${data.type}: ${data.message}`);
-<<<<<<< HEAD
-  });
-
-console.log('start-dev2 process.env.NODE_ENV', process.env.NODE_ENV);
-=======
-  });
->>>>>>> 940c7386
+  });